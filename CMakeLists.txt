--- conflicted
+++ resolved
@@ -269,22 +269,6 @@
 		if (NOT ${proj}_SOURCE_DIR)
 			set(${proj}_SOURCE_DIR ${${proj}_GIT_CLONE_DIR})
 		endif()
-<<<<<<< HEAD
-=======
-		if (NOT DEFINED ${proj}_CONFIGURE_COMMAND AND ${proj}_IS_CMAKE_POD)
-			set(${proj}_CONFIGURE_COMMAND ${CMAKE_COMMAND} -E make_directory ${${proj}_SOURCE_DIR}/pod-build
-					COMMAND ${CMAKE_COMMAND} -E chdir ${${proj}_SOURCE_DIR}/pod-build ${CMAKE_COMMAND} -G${CMAKE_GENERATOR} -DCMAKE_INSTALL_PREFIX=${CMAKE_INSTALL_PREFIX} -DCMAKE_BUILD_TYPE=${CMAKE_BUILD_TYPE} ${${proj}_ADDITIONAL_CMAKE_CONFIGURE_ARGS} ..)
-		endif()
-		if (NOT DEFINED ${proj}_BUILD_COMMAND)
-			if (${proj}_IS_CMAKE_POD)
-				set(${proj}_BUILD_COMMAND ${CMAKE_COMMAND} -E chdir ${${proj}_SOURCE_DIR} ${CMAKE_COMMAND} --build pod-build --config $<CONFIGURATION> --target install)
-			elseif(${proj}_NO_BUILD)
-				set(${proj}_BUILD_COMMAND "")
-			else()# then use the PODS gnu make system
-				set(${proj}_BUILD_COMMAND ${PODS_MAKE_COMMAND} BUILD_PREFIX=${CMAKE_INSTALL_PREFIX} BUILD_TYPE=$<CONFIGURATION>)
-			endif()
-		endif()
->>>>>>> 3f881b7d
 		set(EXTERNAL_SOURCE_DIRS ${EXTERNAL_SOURCE_DIRS} ${${proj}_SOURCE_DIR} "\n")
 
 		message(STATUS "Preparing to build ${proj} with dependencies: ${deps}")
@@ -325,6 +309,7 @@
 					CMAKE_ARGS
 					  -DCMAKE_INSTALL_PREFIX=${CMAKE_INSTALL_PREFIX}
 					  -DCMAKE_BUILD_TYPE=${CMAKE_BUILD_TYPE}
+						${${proj}_ADDITIONAL_CMAKE_CONFIGURE_ARGS}
 					DEPENDS download-${proj} ${deps}
 					${${proj}_ADDITIONAL_BUILD_ARGS}
 					)
