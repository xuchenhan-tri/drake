#include <fstream>
#include <sstream>
#include <string>

#include "spruce.hh"

#include "drake/systems/plants/RigidBodyTree.h"
#include "drake/thirdParty/tinyxml2/tinyxml2.h"
#include "joints/DrakeJoints.h"

#include "drake/Path.h"
#include "xmlUtil.h"

// from
// http://stackoverflow.com/questions/478898/how-to-execute-a-command-and-get-output-of-command-within-c
#if defined(WIN32) || defined(WIN64)
#define POPEN _popen
#define PCLOSE _pclose
#else
#define POPEN popen
#define PCLOSE pclose
#endif

using namespace std;
using namespace Eigen;
using namespace tinyxml2;

void parseSDFInertial(RigidBody* body, XMLElement* node, RigidBodyTree* model,
                      PoseMap& pose_map, const Isometry3d& T_link) {
  Isometry3d T = T_link;
  XMLElement* pose = node->FirstChildElement("pose");
  if (pose) poseValueToTransform(pose, pose_map, T, T_link);

  parseScalarValue(node, "mass", body->mass);

  body->com = T_link.inverse() * T.translation();

  Matrix<double, TWIST_SIZE, TWIST_SIZE> I =
      Matrix<double, TWIST_SIZE, TWIST_SIZE>::Zero();
  I.block(3, 3, 3, 3) << body->mass * Matrix3d::Identity();

  XMLElement* inertia = node->FirstChildElement("inertia");
  if (inertia) {
    parseScalarValue(inertia, "ixx", I(0, 0));
    parseScalarValue(inertia, "ixy", I(0, 1));
    I(1, 0) = I(0, 1);
    parseScalarValue(inertia, "ixz", I(0, 2));
    I(2, 0) = I(0, 2);
    parseScalarValue(inertia, "iyy", I(1, 1));
    parseScalarValue(inertia, "iyz", I(1, 2));
    I(2, 1) = I(1, 2);
    parseScalarValue(inertia, "izz", I(2, 2));
  }

  body->I = transformSpatialInertia(T_link.inverse() * T, I);
}

bool parseSDFGeometry(XMLElement* node, const PackageMap& package_map,
                      const string& root_dir, DrakeShapes::Element& element) {
  // DEBUG
  // cout << "parseGeometry: START" << endl;
  // END_DEBUG
  if (node->NoChildren()) {
    // This may not be true legal SDF, but is seen in practice.
    return true;
  }
  XMLElement* shape_node;
  if ((shape_node = node->FirstChildElement("box"))) {
    Vector3d xyz;
    if (!parseVectorValue(shape_node, "size", xyz)) {
      cerr << std::string(__FILE__) + ": " + __func__ +
                  ": ERROR: Failed to parse box element size."
           << endl;
      return false;
    }
    element.setGeometry(DrakeShapes::Box(xyz));
  } else if ((shape_node = node->FirstChildElement("sphere"))) {
    double r = 0;
    if (!parseScalarValue(shape_node, "radius", r)) {
      cerr << std::string(__FILE__) + ": " + __func__ +
                  ": ERROR: Failed to parse sphere element radius."
           << endl;
      return false;
    }
    element.setGeometry(DrakeShapes::Sphere(max(DrakeShapes::MIN_RADIUS, r)));
  } else if ((shape_node = node->FirstChildElement("cylinder"))) {
    double r = 0, l = 0;
    if (!parseScalarValue(shape_node, "radius", r)) {
      cerr << std::string(__FILE__) + ": " + __func__ +
                  ": ERROR: Failed to parse cylinder element radius."
           << endl;
      return false;
    }

    if (!parseScalarValue(shape_node, "length", l)) {
      cerr << std::string(__FILE__) + ": " + __func__ +
                  ": ERROR: Failed to parse cylinder element length."
           << endl;
      return false;
    }
    element.setGeometry(DrakeShapes::Cylinder(r, l));
  } else if ((shape_node = node->FirstChildElement("capsule"))) {
    double r = 0, l = 0;
    if (!parseScalarValue(shape_node, "radius", r)) {
      cerr << std::string(__FILE__) + ": " + __func__ +
                  ": ERROR: Failed to parse capsule element radius."
           << endl;
      return false;
    }

    if (!parseScalarValue(shape_node, "length", l)) {
      cerr << std::string(__FILE__) + ": " + __func__ +
                  ": ERROR: Failed to parse capsule element length."
           << endl;
      return false;
    }
    element.setGeometry(DrakeShapes::Capsule(r, l));
  } else if ((shape_node = node->FirstChildElement("mesh"))) {
    string uri;
    if (!parseStringValue(shape_node, "uri", uri)) {
      cerr << std::string(__FILE__) + ": " + __func__ +
                  ": ERROR: Mesh element has no uri tag."
           << endl;
      return false;
    }
    string resolved_filename = resolveFilename(uri, package_map, root_dir);
    DrakeShapes::Mesh mesh(uri, resolved_filename);

    if (shape_node->FirstChildElement("scale") != nullptr)
      ParseThreeVectorValue(shape_node, "scale", &mesh.scale);
    element.setGeometry(mesh);
  } else {
    cerr << std::string(__FILE__) + ": " + __func__ + ": WARNING: "
         << "Geometry element has an unknown type and will be ignored." << endl;
  }
  // DEBUG
  // cout << "parseGeometry: END" << endl;
  // END_DEBUG
  return true;
}

void parseSDFVisual(RigidBody* body, XMLElement* node, RigidBodyTree* model,
                    const PackageMap& package_map, const string& root_dir,
                    PoseMap& pose_map,
                    const Isometry3d& transform_parent_to_model) {
  Isometry3d transform_to_model = transform_parent_to_model;
  XMLElement* pose = node->FirstChildElement("pose");
  if (pose) {
    poseValueToTransform(pose, pose_map, transform_to_model,
                         transform_parent_to_model);
  }

  /*
    const char* attr = node->Attribute("name");
    if (!attr) throw runtime_error("ERROR: visual tag is missing name
    attribute");
    string name(attr);
  */
  XMLElement* geometry_node = node->FirstChildElement("geometry");
  if (!geometry_node) {
    throw runtime_error(std::string(__FILE__) + ": " + __func__ +
                        ": ERROR: Link " + body->name_ +
                        " has a visual element without a geometry.");
  }

  DrakeShapes::VisualElement element(transform_parent_to_model.inverse() *
                                     transform_to_model);
  if (!parseSDFGeometry(geometry_node, package_map, root_dir, element)) {
    throw runtime_error(std::string(__FILE__) + ": " + __func__ +
                        ": ERROR: Failed to parse visual element in link " +
                        body->name_ + ".");
  }

  XMLElement* material_node = node->FirstChildElement("material");
  if (material_node) {
    Vector4d rgba(0.7, 0.7, 0.7, 1.0);  // default color is a nice robot gray.
                                        // should only be used if diffuse is not
                                        // specified.
    parseVectorValue(material_node, "diffuse", rgba);
    element.setMaterial(rgba);
  }

  if (element.hasGeometry()) {
    // DEBUG
    // cout << "parseVisual: Adding element to body" << endl;
    // END_DEBUG
    body->addVisualElement(element);
  }
}

void parseSDFCollision(RigidBody* body, XMLElement* node, RigidBodyTree* model,
                       const PackageMap& package_map, const string& root_dir,
                       PoseMap& pose_map,
                       const Isometry3d& transform_parent_to_model) {
  Isometry3d transform_to_model = transform_parent_to_model;
  XMLElement* pose = node->FirstChildElement("pose");
  if (pose)
    poseValueToTransform(pose, pose_map, transform_to_model,
                         transform_parent_to_model);

  /*
    const char* attr = node->Attribute("name");
    if (!attr) throw runtime_error("ERROR: visual tag is missing name
    attribute");
    string name(attr);
  */
  string group_name("default");

  XMLElement* geometry_node = node->FirstChildElement("geometry");
  if (!geometry_node) {
    throw runtime_error(std::string(__FILE__) + ": " + __func__ +
                        ": ERROR: Link " + body->name_ +
                        " has a collision element without a geometry.");
  }

  RigidBody::CollisionElement element(
      transform_parent_to_model.inverse() * transform_to_model, body);
  if (!parseSDFGeometry(geometry_node, package_map, root_dir, element)) {
    throw runtime_error(std::string(__FILE__) + ": " + __func__ +
                        ": ERROR: Failed to parse collision element in link " +
                        body->name_ + ".");
  }

  if (element.hasGeometry())
    model->addCollisionElement(element, *body, group_name);
}

bool parseSDFLink(RigidBodyTree* model, std::string model_name,
                  XMLElement* node, const PackageMap& package_map,
                  PoseMap& pose_map, const string& root_dir, int* index) {

  const char* attr = node->Attribute("drake_ignore");
  if (attr && strcmp(attr, "true") == 0) return false;

  RigidBody* body{nullptr};
  std::unique_ptr<RigidBody> owned_body(body = new RigidBody());
  body->model_name_ = model_name;

  attr = node->Attribute("name");
  if (!attr) {
    throw runtime_error(std::string(__FILE__) + ": " + __func__ +
                        ": ERROR: Link tag is missing a name attribute.");
  }
  body->name_ = attr;

  if (body->name_ == std::string(RigidBodyTree::kWorldLinkName)) {
    throw runtime_error(
        std::string(__FILE__) + ": " + __func__ +
        ": ERROR: Do not name a link 'world' because it is a reserved name.");
  }

  Isometry3d transform_to_model = Isometry3d::Identity();
  XMLElement* pose = node->FirstChildElement("pose");
  if (pose) {
    poseValueToTransform(pose, pose_map, transform_to_model);
    pose_map.insert(
        std::pair<string, Isometry3d>(body->name_, transform_to_model));
  }

  XMLElement* inertial_node = node->FirstChildElement("inertial");
  if (inertial_node)
    parseSDFInertial(body, inertial_node, model, pose_map, transform_to_model);

  for (XMLElement* visual_node = node->FirstChildElement("visual"); visual_node;
       visual_node = visual_node->NextSiblingElement("visual")) {
    parseSDFVisual(body, visual_node, model, package_map, root_dir, pose_map,
                   transform_to_model);
  }

  for (XMLElement* collision_node = node->FirstChildElement("collision");
       collision_node;
       collision_node = collision_node->NextSiblingElement("collision")) {
    parseSDFCollision(body, collision_node, model, package_map, root_dir,
                      pose_map, transform_to_model);
  }

  model->add_rigid_body(std::move(owned_body));
  *index = body->body_index;
  return true;
}

template <typename JointType>
void setSDFLimits(XMLElement* node, FixedAxisOneDoFJoint<JointType>* fjoint) {
  XMLElement* limit_node = node->FirstChildElement("limit");
  if (fjoint != nullptr && limit_node) {
    double lower = -numeric_limits<double>::infinity(),
           upper = numeric_limits<double>::infinity();
    parseScalarValue(limit_node, "lower", lower);
    parseScalarValue(limit_node, "upper", upper);
    fjoint->setJointLimits(lower, upper);
  }
}

template <typename JointType>
void setSDFDynamics(RigidBodyTree* model, XMLElement* node,
                    FixedAxisOneDoFJoint<JointType>* fjoint) {
  XMLElement* dynamics_node = node->FirstChildElement("dynamics");
  if (fjoint != nullptr && dynamics_node) {
    double damping = 0.0, coulomb_friction = 0.0, coulomb_window = 0.0;
    parseScalarValue(dynamics_node, "damping", damping);
    parseScalarValue(dynamics_node, "friction", coulomb_friction);
    parseScalarValue(dynamics_node, "coulomb_window",
                     coulomb_window);  // note: not a part of the sdf spec
    fjoint->setDynamics(damping, coulomb_friction, coulomb_window);
  }
}

void parseSDFFrame(RigidBodyTree* model, std::string model_name,
                   XMLElement* node) {
  const char* attr = node->Attribute("drake_ignore");
  if (attr && strcmp(attr, "true") == 0) return;

  attr = node->Attribute("name");
  if (!attr) {
    throw runtime_error(std::string(__FILE__) + ": " + __func__ +
                        ": ERROR: Frame tag is missing a name attribute.");
  }
  string name(attr);

  // Parse the link
  string link_name;
  if (!parseStringValue(node, "link", link_name)) {
    throw runtime_error(std::string(__FILE__) + ": " + __func__ +
                        ": ERROR: Frame \"" + name +
                        "\" doesn't have a link node.");
  }

  // The following will throw a std::runtime_error if the link doesn't exist.
  RigidBody* link = model->findLink(link_name, model_name);

  // Get the frame's pose
  XMLElement* pose = node->FirstChildElement("pose");
  if (!pose) {
    throw runtime_error(std::string(__FILE__) + ": " + __func__ +
                        ": ERROR: Frame \"" + name +
                        "\" is missing its pose tag.");
  }

  Eigen::Vector3d rpy = Eigen::Vector3d::Zero();
  Eigen::Vector3d xyz = Eigen::Vector3d::Zero();

  const char* strval = pose->FirstChild()->Value();
  if (strval) {
    std::stringstream s(strval);
    s >> xyz(0) >> xyz(1) >> xyz(2) >> rpy(0) >> rpy(1) >> rpy(2);
  }

  // Create the frame
  std::shared_ptr<RigidBodyFrame> frame = allocate_shared<RigidBodyFrame>(
      Eigen::aligned_allocator<RigidBodyFrame>(), name, link, xyz, rpy);

  model->addFrame(frame);
}

void parseSDFJoint(RigidBodyTree* model, std::string model_name,
                   XMLElement* node, PoseMap& pose_map) {
  const char* attr = node->Attribute("drake_ignore");
  if (attr && strcmp(attr, "true") == 0) return;

  attr = node->Attribute("name");
  if (!attr) {
    throw runtime_error(std::string(__FILE__) + ": " + __func__ +
                        ": ERROR: Joint tag is missing its name attribute.");
  }
  string name(attr);

  attr = node->Attribute("type");
  if (!attr) {
    throw runtime_error(std::string(__FILE__) + ": " + __func__ +
                        ": ERROR: Joint \"" + name +
                        "\" is missing a type attribute.");
  }
  string type(attr);

  // parse parent
  string parent_name;
  if (!parseStringValue(node, "parent", parent_name)) {
    throw runtime_error(std::string(__FILE__) + ": " + __func__ +
                        ": ERROR: Joint \"" + name +
                        "\" doesn't have a parent node.");
  }

  auto parent = model->findLink(parent_name, model_name);
  if (!parent) {
    throw runtime_error(std::string(__FILE__) + ": " + __func__ +
                        ": ERROR: Failed to find a parent link named \"" +
                        parent_name + "\" for joint \"" + name + "\".");
  }

  // parse child
  string child_name;
  if (!parseStringValue(node, "child", child_name)) {
    throw runtime_error(std::string(__FILE__) + ": " + __func__ +
                        ": ERROR: Joint \"" + name +
                        "\" doesn't have a child node.");
  }

  auto child = model->findLink(child_name, model_name);
  if (!child) {
    throw runtime_error(std::string(__FILE__) + ": " + __func__ +
                        ": ERROR: Failed to find a child link named " +
                        child_name + ".");
  }

  Isometry3d transform_child_to_model = Isometry3d::Identity(),
             transform_parent_to_model = Isometry3d::Identity();

  // Obtain the child-to-model frame transformation.
  if (pose_map.find(child_name) != pose_map.end())
    transform_child_to_model = pose_map.at(child_name);

  // Obtain the parent-to-model frame transformation.
  if (pose_map.find(parent_name) != pose_map.end())
    transform_parent_to_model = pose_map.at(parent_name);

  // By default, a joint is defined in the child's coordinate frame.
  // This was determined by studying valid SDF files available at:
  // https://bitbucket.org/osrf/gazebo_models/src
  Isometry3d transform_to_model = transform_child_to_model;

  XMLElement* pose = node->FirstChildElement("pose");
  if (pose) {
    // Read the joint's pose using the child link's coordinate frame by default.
    poseValueToTransform(pose, pose_map, transform_to_model,
                         transform_child_to_model);
  }

  if (pose_map.find(child_name) == pose_map.end()) {
    // The child link is not in the pose map. Thus, this joint actually defines
    // the pose of a previously-unspecified link frame. Adds this link's
    // transform to the model coordinate frame to the pose map.
    pose_map.insert(pair<string, Isometry3d>(child_name, transform_to_model));
  }

  Vector3d axis;
  axis << 1, 0, 0;
  XMLElement* axis_node = node->FirstChildElement("axis");
  if (axis_node && type.compare("fixed") != 0 &&
      type.compare("floating") != 0) {
    parseVectorValue(axis_node, "xyz", axis);
    if (axis.norm() < 1e-8) {
      throw runtime_error(std::string(__FILE__) + ": " + __func__ +
                          ": ERROR: No axis specified.");
    }
    axis.normalize();
    double in_parent_model_frame;
    if (parseScalarValue(axis_node, "use_parent_model_frame",
                         in_parent_model_frame) &&
        in_parent_model_frame > 0.0) {
      // The joint's axis of rotation should be interpreted as being in the
      // model coordinate frame. To be compatible with Drake, the joint's axis
      // must be defined in the joint's coordinate frame. Since we are
      // transforming the frame of an axis and not a point, we only want to
      // use the linear (rotational) part of the transform_to_model matrix.
      axis = transform_to_model.linear().inverse() * axis;
    }
  }

  // Obtain the transform from the joint frame to the parent link's frame.
  Isometry3d transform_to_parent_body =
      transform_parent_to_model.inverse() * transform_to_model;

  if (child->hasParent()) {
    // ... then implement it as a loop joint.

    // Gets the loop point in the joint's reference frame. Since the SDF
    // standard specifies that the joint's reference frame is defined by the
    // child link's reference frame, the loop point in the joint's reference
    // frame is simply the pose of the joint.
    Eigen::Vector3d loop_point_child = Eigen::Vector3d::Zero();
    {
      const char* strval = pose->FirstChild()->Value();
      if (strval) {
        std::stringstream s(strval);
        s >> loop_point_child(0) >> loop_point_child(1) >> loop_point_child(2);
      } else {
        throw runtime_error(std::string(__FILE__) + ": " + __func__ +
                            ": ERROR: Failed to construct loop joint \"" +
                            name + "\".");
      }
    }

    // Get the loop point in the parent's reference frame.
    Eigen::Vector3d loop_point_model =
        transform_child_to_model * loop_point_child;

    Eigen::Vector3d loop_point_parent =
        transform_parent_to_model.inverse() * loop_point_model;

    std::shared_ptr<RigidBodyFrame> frameA = allocate_shared<RigidBodyFrame>(
        Eigen::aligned_allocator<RigidBodyFrame>(), name + "FrameA", parent,
        loop_point_parent, Vector3d::Zero());

    std::shared_ptr<RigidBodyFrame> frameB = allocate_shared<RigidBodyFrame>(
        Eigen::aligned_allocator<RigidBodyFrame>(), name + "FrameB", child,
        loop_point_child, Vector3d::Zero());

    model->addFrame(frameA);
    model->addFrame(frameB);
    RigidBodyLoop l(frameA, frameB, axis);
    model->loops.push_back(l);

  } else {
    // Update the reference frames of the child link's inertia, visual,
    // and collision elements to be this joint's frame.
    child->ApplyTransformToJointFrame(transform_to_model.inverse() *
                                      transform_child_to_model);

    for (const auto& c : child->collision_element_ids) {
      if (!model->transformCollisionFrame(
              c, transform_to_model.inverse() * transform_child_to_model)) {
        std::stringstream ss;
        ss << std::string(__FILE__) << ": " << __func__
           << ": ERROR: Collision element with ID " << c
           << " not found! Cannot update its local frame to be that of joint.";
        throw std::runtime_error(ss.str());
      }
    }

    // Update pose_map with child's new frame, which is now the same as this
    // joint's frame.
    auto it = pose_map.find(child_name);
    if (it != pose_map.end()) {
      it->second = transform_to_model;
    } else {
      throw runtime_error(
          std::string(__FILE__) + ": " + __func__ +
          ": ERROR: Unable to update transform_to_model of link " + child_name +
          ".");
    }

    // construct the actual joint (based on its type)
    DrakeJoint* joint = nullptr;

    if (type.compare("revolute") == 0 || type.compare("gearbox") == 0) {
      FixedAxisOneDoFJoint<RevoluteJoint>* fjoint =
          new RevoluteJoint(name, transform_to_parent_body, axis);
      if (axis_node) {
        setSDFDynamics(model, axis_node, fjoint);
        setSDFLimits(axis_node, fjoint);

        double effort_limit = std::numeric_limits<double>::infinity();

        XMLElement* limit_node = axis_node->FirstChildElement("limit");
        if (limit_node) parseScalarValue(limit_node, "effort", effort_limit);

        if (effort_limit != 0.0) {
          RigidBodyActuator actuator(name, child, 1.0, -effort_limit,
                                     effort_limit);
          model->actuators.push_back(actuator);
        }
      }

      joint = fjoint;

    } else if (type.compare("fixed") == 0) {
      joint = new FixedJoint(name, transform_to_parent_body);
    } else if (type.compare("prismatic") == 0) {
      FixedAxisOneDoFJoint<PrismaticJoint>* fjoint =
          new PrismaticJoint(name, transform_to_parent_body, axis);
      if (axis_node) {
        setSDFDynamics(model, axis_node, fjoint);
        setSDFLimits(axis_node, fjoint);
      }
      joint = fjoint;
      double effort_limit = std::numeric_limits<double>::infinity();
      XMLElement* limit_node = axis_node->FirstChildElement("limit");
      if (limit_node) parseScalarValue(limit_node, "effort", effort_limit);
      if (effort_limit != 0.0) {
        RigidBodyActuator actuator(name, child, 1.0, -effort_limit,
                                   effort_limit);
        model->actuators.push_back(actuator);
      }
    } else if (type.compare("floating") == 0) {
      joint = new RollPitchYawFloatingJoint(name, transform_to_parent_body);
    } else {
      throw runtime_error(std::string(__FILE__) + ": " + __func__ +
                          ": ERROR: Unrecognized joint type: " + type + ".");
    }

    unique_ptr<DrakeJoint> joint_unique_ptr(joint);
    child->setJoint(move(joint_unique_ptr));
    child->parent = parent;
  }
}

/**
 * Parses a model and adds it to the rigid body tree.
 *
 * @param model A pointer to the rigid body tree to which to add the model.
 * @param node The XML node containing the model information.
 * @param model_name_postfix A postfix to add to the end of the model name.
 * This can be nullptr, in which case the model name as specified by the SDF
 * remains unchanged. It is useful to allow multiple cars to be added based on
 * the same underlying SDF model.
 * @param package_map A map containing information about the ROS workspace
 * in which to search for meshes.
 * @param root_dir The root directory from which to search for mesh files.
 * @param floating_base_type The type of floating joint to use to weld the
 * newly added model to the rigid body tree.
 * @param weld_to_frame Specifies the initial pose of the newly added robot
 * relative to the link to which the robot is being welded.
 */
void parseModel(RigidBodyTree* model, XMLElement* node,
                const std::string* model_name_postfix,
                const PackageMap& package_map, const string& root_dir,
                const DrakeJoint::FloatingBaseType floating_base_type,
                std::shared_ptr<RigidBodyFrame> weld_to_frame) {
  PoseMap pose_map;  // because sdf specifies almost everything in the global
                     // (actually model) coordinates instead of relative
                     // coordinates.  sigh...

<<<<<<< HEAD
  if (!node->Attribute("name"))
      throw runtime_error("Error: your model must have a name attribute");
=======
  if (!node->Attribute("name")) {
    throw runtime_error(std::string(__FILE__) + ": " + __func__ +
                        ": ERROR: Your model must have a name attribute.");
  }
>>>>>>> 136e2a18
  string model_name = node->Attribute("name");

  if (model_name_postfix != nullptr) {
    model_name = model_name + *model_name_postfix;
  }

  // Maintains a list of links that were added to the rigid body tree.
  // This is iterated over by method AddFloatingJoint() to determine where
  // to attach floating joints.
  std::vector<int> link_indices;

  // Parses the model's link elements.
  for (XMLElement* link_node = node->FirstChildElement("link"); link_node;
       link_node = link_node->NextSiblingElement("link")) {
    int index;
    if (parseSDFLink(model, model_name, link_node, package_map, pose_map,
                     root_dir, &index)) {
      link_indices.push_back(index);
    }
  }

  // Parses the model's joint elements.
  for (XMLElement* joint_node = node->FirstChildElement("joint"); joint_node;
       joint_node = joint_node->NextSiblingElement("joint"))
    parseSDFJoint(model, model_name, joint_node, pose_map);

  // Parses the model's Drake frame elements.
  for (XMLElement* frame_node = node->FirstChildElement("frame"); frame_node;
       frame_node = frame_node->NextSiblingElement("frame"))
    parseSDFFrame(model, model_name, frame_node);

  XMLElement* pose = node->FirstChildElement("pose");
  if (pose) {
    // Sets a default value for weld_to_frame if none was set.
    // By default, the robot is welded to the world frame.
    if (weld_to_frame == nullptr) {
      weld_to_frame = std::allocate_shared<RigidBodyFrame>(
          Eigen::aligned_allocator<RigidBodyFrame>(),
          std::string(RigidBodyTree::kWorldLinkName),
          nullptr,  // Valid since the robot is attached to the world.
          Eigen::Isometry3d::Identity());
    }

    // Obtains the transform from the frame of the model's root link to the
    // frame of the model's world.
    Isometry3d transform_model_root_to_model_world = Isometry3d::Identity();
    poseValueToTransform(pose, pose_map, transform_model_root_to_model_world);

    // Implements dual-offset: one from model root to model world, another
    // from model world to Drake's world.
    weld_to_frame->transform_to_body =
        weld_to_frame->transform_to_body * transform_model_root_to_model_world;
  }

  // Adds the floating joint that connects the newly added robot model to the
  // rest of the rigid body tree.
  model->AddFloatingJoint(floating_base_type, link_indices, weld_to_frame,
                          &pose_map);
}

void parseWorld(RigidBodyTree* model, XMLElement* node,
                const PackageMap& package_map, const string& root_dir,
                const DrakeJoint::FloatingBaseType floating_base_type,
                std::shared_ptr<RigidBodyFrame> weld_to_frame) {
  for (XMLElement* model_node = node->FirstChildElement("model"); model_node;
       model_node = model_node->NextSiblingElement("model")) {
    parseModel(model, model_node, nullptr, // model name postfix
      package_map, root_dir, floating_base_type, weld_to_frame);
  }
}

void parseSDF(RigidBodyTree* model, XMLDocument* xml_doc,
              const std::string * model_name_postfix,
              PackageMap& package_map, const string& root_dir,
              const DrakeJoint::FloatingBaseType floating_base_type,
              std::shared_ptr<RigidBodyFrame> weld_to_frame) {
  populatePackageMap(package_map);

  XMLElement* node = xml_doc->FirstChildElement("sdf");
  if (!node) {
    throw std::runtime_error(
        "ERROR: This xml file does not contain an sdf tag");
  }

  // If we have a world, load it.
  XMLElement* world_node =
      node->FirstChildElement(RigidBodyTree::kWorldLinkName);
  if (world_node) {
    // If we have more than one world, it is ambiguous which one the user
    // wishes.
    if (world_node->NextSiblingElement(RigidBodyTree::kWorldLinkName)) {
      throw runtime_error(std::string(__FILE__) + ": " + __func__ +
                          ": ERROR: Multiple worlds in one file.");
    }
    parseWorld(model, world_node, package_map, root_dir, floating_base_type,
               weld_to_frame);
  }

  // Load all models not in a world.
  for (XMLElement* model_node = node->FirstChildElement("model"); model_node;
<<<<<<< HEAD
       model_node = model_node->NextSiblingElement("model"))
    parseModel(model, model_node, model_name_postfix, package_map, root_dir,
      floating_base_type, weld_to_frame);
=======
       model_node = model_node->NextSiblingElement("model")) {
    parseModel(model, model_node, package_map, root_dir, floating_base_type,
               weld_to_frame);
  }
>>>>>>> 136e2a18

  model->compile();
}

void RigidBodyTree::addRobotFromSDF(
    const string& urdf_filename,
    const DrakeJoint::FloatingBaseType floating_base_type,
    std::shared_ptr<RigidBodyFrame> weld_to_frame) {
  addRobotFromSDF(urdf_filename, nullptr, floating_base_type, weld_to_frame);
}

void RigidBodyTree::addRobotFromSDF(
    const string& urdf_filename,
    const string* model_name_postfix,
    const DrakeJoint::FloatingBaseType floating_base_type,
    std::shared_ptr<RigidBodyFrame> weld_to_frame) {
  PackageMap package_map;

  XMLDocument xml_doc;
  xml_doc.LoadFile(urdf_filename.data());
  if (xml_doc.ErrorID()) {
    throw std::runtime_error(std::string(__FILE__) + ": " + __func__ +
                             ": ERROR: Failed to parse XML in file " +
                             urdf_filename + "\n" + xml_doc.ErrorName() + ".");
  }

  string root_dir = ".";
  size_t found = urdf_filename.find_last_of("/\\");
  if (found != string::npos) {
    root_dir = urdf_filename.substr(0, found);
  }

  parseSDF(this, &xml_doc, model_name_postfix, package_map, root_dir,
    floating_base_type, weld_to_frame);
}<|MERGE_RESOLUTION|>--- conflicted
+++ resolved
@@ -610,15 +610,11 @@
                      // (actually model) coordinates instead of relative
                      // coordinates.  sigh...
 
-<<<<<<< HEAD
-  if (!node->Attribute("name"))
-      throw runtime_error("Error: your model must have a name attribute");
-=======
   if (!node->Attribute("name")) {
     throw runtime_error(std::string(__FILE__) + ": " + __func__ +
                         ": ERROR: Your model must have a name attribute.");
   }
->>>>>>> 136e2a18
+
   string model_name = node->Attribute("name");
 
   if (model_name_postfix != nullptr) {
@@ -719,16 +715,10 @@
 
   // Load all models not in a world.
   for (XMLElement* model_node = node->FirstChildElement("model"); model_node;
-<<<<<<< HEAD
-       model_node = model_node->NextSiblingElement("model"))
-    parseModel(model, model_node, model_name_postfix, package_map, root_dir,
-      floating_base_type, weld_to_frame);
-=======
        model_node = model_node->NextSiblingElement("model")) {
     parseModel(model, model_node, package_map, root_dir, floating_base_type,
                weld_to_frame);
   }
->>>>>>> 136e2a18
 
   model->compile();
 }
