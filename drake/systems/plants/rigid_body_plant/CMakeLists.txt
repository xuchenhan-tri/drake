<<<<<<< HEAD
set(source_files kinematics_results.cc rigid_body_plant.cc)
=======
set(source_files
    rigid_body_plant.cc)
>>>>>>> 2afd1352

# The following variables are necessary to conditionally include
# RigidBodyTreeLcmPublisher in libdrakeRigidBodyPlant.so if LCM exists.
set(lcm_dependent_header_files)
if (lcm_FOUND)
  set(lcm_dependent_header_files
      rigid_body_tree_lcm_publisher.h
      viewer_draw_translator.h)
endif()

set(lcm_dependent_source_files)
if (lcm_FOUND)
  set(lcm_dependent_source_files
      rigid_body_tree_lcm_publisher.cc
      viewer_draw_translator.cc)
endif()

set(lcm_dependent_link_libraries)
if (lcm_FOUND)
  set(lcm_dependent_link_libraries
      drakeLCMSystem2)
endif()

add_library_with_exports(LIB_NAME drakeRigidBodyPlant SOURCE_FILES
    ${source_files}
    ${lcm_dependent_source_files})
target_link_libraries(drakeRigidBodyPlant
    ${lcm_dependent_link_libraries}
    drakeCommon
    drakeSystemFramework
    drakeRBM
    drakeOptimization)

<<<<<<< HEAD
drake_install_headers(kinematics_results.h rigid_body_plant.h)
=======
drake_install_headers(
    ${lcm_dependent_header_files}
    rigid_body_plant.h)
>>>>>>> 2afd1352
pods_install_libraries(drakeRigidBodyPlant)
pods_install_pkg_config_file(drake-rbs
    CFLAGS -I${CMAKE_INSTALL_PREFIX}/include
    LIBS -ldrakeRigidBodyPlant -ldrakeRBM
    VERSION 0.0.1)

add_subdirectory(test)<|MERGE_RESOLUTION|>--- conflicted
+++ resolved
@@ -1,9 +1,4 @@
-<<<<<<< HEAD
 set(source_files kinematics_results.cc rigid_body_plant.cc)
-=======
-set(source_files
-    rigid_body_plant.cc)
->>>>>>> 2afd1352
 
 # The following variables are necessary to conditionally include
 # RigidBodyTreeLcmPublisher in libdrakeRigidBodyPlant.so if LCM exists.
@@ -37,13 +32,9 @@
     drakeRBM
     drakeOptimization)
 
-<<<<<<< HEAD
-drake_install_headers(kinematics_results.h rigid_body_plant.h)
-=======
 drake_install_headers(
     ${lcm_dependent_header_files}
-    rigid_body_plant.h)
->>>>>>> 2afd1352
+    kinematics_results.h rigid_body_plant.h)
 pods_install_libraries(drakeRigidBodyPlant)
 pods_install_pkg_config_file(drake-rbs
     CFLAGS -I${CMAKE_INSTALL_PREFIX}/include
