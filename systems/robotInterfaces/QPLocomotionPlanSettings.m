classdef QPLocomotionPlanSettings
  properties
    robot;
    contact_groups;
    support_times
    supports;
    body_motions;
    zmp_data;
    zmptraj = [];
    V;
    qtraj;
    comtraj = [];
    mu = 0.5;
    D_control;
    use_plan_shift = false;
    plan_shift_body_motion_inds = 3;
    g = 9.81; % gravity m/s^2
    is_quasistatic = false;
    constrained_dofs = [];
    untracked_joint_inds;
    x0;

    planned_support_command = QPControllerPlan.support_logic_maps.require_support; % when the plan says a given body is in support, require the controller to use that support. To allow the controller to use that support only if it thinks the body is in contact with the terrain, try QPControllerPlan.support_logic_maps.kinematic_or_sensed; 

    min_knee_angle = 0.7;
    knee_kp = 40;
    knee_kd = 4;
    knee_weight = 1;

    early_contact_allowed_time = 0.4; % If a body is about to come into contact within the next [early_contact_allowed_time] seconds, then add an optional support that the controller can use if it senses force on that body

    pelvis_name = 'pelvis';
    r_foot_name = 'r_foot';
    l_foot_name = 'l_foot';
    r_knee_name = 'r_leg_kny';
    l_knee_name = 'l_leg_kny';

    duration = inf;
    start_time = 0;
    default_qp_input = atlasControllers.QPInputConstantHeight;
    gain_set = 'standing';
  end

  methods
    function obj = QPLocomotionPlanSettings(robot)
      obj.robot = robot;
      S = load(obj.robot.fixed_point_file);
      rpc = atlasUtil.propertyCache(obj.robot);
      obj.contact_groups = rpc.contact_groups;
      obj.qtraj = S.xstar(1:obj.robot.getNumPositions());
      obj.default_qp_input = atlasControllers.QPInputConstantHeight();
      obj.default_qp_input.whole_body_data.q_des = zeros(obj.robot.getNumPositions(), 1);
      obj.constrained_dofs = [findPositionIndices(obj.robot,'arm');findPositionIndices(obj.robot,'neck');findPositionIndices(obj.robot,'back_bkz');findPositionIndices(obj.robot,'back_bky')];
      obj.untracked_joint_inds = [];
      obj.zmp_data = QPLocomotionPlanSettings.defaultZMPData();
    end

    function obj = setCOMTraj(obj)
      ts = obj.qtraj.getBreaks();
      % this deals with the case of a constant trajectory
      com_poses = zeros(2,length(ts));
      for j = 1:numel(ts)
        kinsol = obj.robot.doKinematics(obj.qtraj.eval(ts(j)));
        com_position = obj.robot.getCOM(kinsol);
        com_poses(:,j) = com_position(1:2);
      end
      obj.comtraj = PPTrajectory(pchip(ts,com_poses));      
    end

    function obj = setLQRForCoM(obj)
      error('this has never been properly tuned on the robot and should not be used yet')
      Q = diag([10 10 1 1]);
      R = 0.0001*eye(2);
      A = [zeros(2),eye(2); zeros(2,4)];
      B = [zeros(2); eye(2)];
      [~,S,~] = lqr(A,B,Q,R);
      % set the Qy to zero since we only want to stabilize COM
      obj.zmp_data.Qy = 0*obj.zmp_data.Qy;
      obj.zmp_data.A = A;
      obj.zmp_data.B = B;
      obj.zmp_data.R = R;
      obj.zmp_data.S = S;
    end
    
   function draw_lcmgl(obj, lcmgl)    
      function plot_traj_foh(traj, color)    
        ts = traj.getBreaks();   
        pts = traj.eval(ts);   
        if size(pts,1) == 2    
          pts = [pts; zeros(1,size(pts,2))];   
        end    
        lcmgl.glColor3f(color(1), color(2), color(3));   
        lcmgl.glBegin(lcmgl.LCMGL_LINES);    
        for j = 1:length(ts)-1   
          lcmgl.glVertex3f(pts(1,j), pts(2,j),pts(3,j));   
          lcmgl.glVertex3f(pts(1,j+1), pts(2,j+1), pts(3,j+1));    
        end    
        lcmgl.glEnd();   
      end    
   
      link_trajectories = obj.getLinkTrajectories();   
      for j = 1:length(link_trajectories)    
        if ~isempty(link_trajectories(j).traj)   
          plot_traj_foh(link_trajectories(j).traj, [0.8, 0.8, 0.2]);   
        else   
          plot_traj_foh(link_trajectories(j).traj_min, [0.8, 0.8, 0.2]);   
          plot_traj_foh(link_trajectories(j).traj_max, [0.2, 0.8, 0.8]);   
        end    
      end    
      if ~isa(obj.comtraj, 'Trajectory')   
        obj.comtraj = ExpPlusPPTrajectory(obj.comtraj.breaks,...   
                                          obj.comtraj.K,...    
                                          obj.comtraj.A,...    
                                          obj.comtraj.alpha,...    
                                          obj.comtraj.gamma);    
      end    
      plot_traj_foh(obj.comtraj, [0,1,0]);   
      plot_traj_foh(obj.zmptraj, [0,0,1]);   
    end    
   
    function link_trajectories = getLinkTrajectories(obj)    
      link_trajectories = struct('link_ndx', {}, 'traj', {}, 'min_traj', {}, 'max_traj', {});    
      for j = 1:length(obj.body_motions)   
        link_trajectories(j).link_ndx = obj.body_motions(j).body_id;   
        link_trajectories(j).traj = PPTrajectory(mkpp(obj.body_motions(j).ts, obj.body_motions(j).coefs, size(obj.body_motions(j).coefs, 1)));   
      end    
    end
    
  end

  methods(Static)
    function obj = fromStandingState(x0, biped, support_state, options)

      if nargin < 3 || isempty(support_state)
        support_state = RigidBodySupportState(biped, [biped.foot_body_id.right, biped.foot_body_id.left], struct('contact_groups', {{{'heel', 'toe'}, {'heel', 'toe'}}}));
      end
      if nargin < 4
        options = struct();
      end
      options = applyDefaults(options, struct('center_pelvis', true));

      obj = QPLocomotionPlanSettings(biped);
      obj.x0 = x0;
      obj.support_times = [0, inf];
      obj.duration = inf;
      obj.supports = [support_state, support_state];
      obj.is_quasistatic = true;

      nq = obj.robot.getNumPositions();
      q0 = x0(1:nq);
      kinsol = doKinematics(obj.robot, q0);


      pelvis_id = obj.robot.findLinkId('pelvis');
      pelvis_current_xyzquat = forwardKin(obj.robot,kinsol,pelvis_id,[0;0;0],2);
      if options.center_pelvis
        active_contact_pts = zeros(3,0);
        for j = 1:length(support_state.bodies)
          active_contact_pts = [active_contact_pts, obj.robot.forwardKin(kinsol, support_state.bodies(j), support_state.contact_pts{j}, 0)];
        end
        comgoal = mean(active_contact_pts(1:2,:), 2);
        pelvis_target_xyzquat = [comgoal; pelvis_current_xyzquat(3:end)];
      else
        comgoal = obj.robot.getCOM(kinsol);
        comgoal = comgoal(1:2);
        pelvis_target_xyzquat = pelvis_current_xyzquat;
      end

      obj.zmptraj = comgoal;
      [~, obj.V, ~, LIP_height] = obj.robot.planZMPController(comgoal, q0);
      obj.zmp_data.D = -LIP_height / obj.g * eye(2);
      obj.D_control = obj.zmp_data.D;

      obj.body_motions = [BodyMotionData(obj.robot.foot_body_id.right, [0, inf]),...
                          BodyMotionData(obj.robot.foot_body_id.left, [0, inf]),...
                          BodyMotionData(pelvis_id, [0, inf])];
      rfoot_xyzquat = forwardKin(obj.robot,kinsol,obj.robot.foot_body_id.right,[0;0;0],2);
      rfoot_xyzexpmap = [rfoot_xyzquat(1:3);quat2expmap(rfoot_xyzquat(4:7))];
      obj.body_motions(1).coefs = cat(3, zeros(6,1,3), reshape(rfoot_xyzexpmap,[6,1,1]));
      obj.body_motions(1).in_floating_base_nullspace = true(1, 2);

      lfoot_xyzquat = forwardKin(obj.robot,kinsol,obj.robot.foot_body_id.left,[0;0;0],2);
      lfoot_xyzexpmap = [lfoot_xyzquat(1:3);quat2expmap(lfoot_xyzquat(4:7))];
      obj.body_motions(2).coefs = cat(3, zeros(6,1,3),reshape(lfoot_xyzexpmap,[6,1,1]));
      obj.body_motions(2).in_floating_base_nullspace = true(1, 2);

      pelvis_target_xyzexpmap = [pelvis_target_xyzquat(1:3);quat2expmap(pelvis_target_xyzquat(4:7))];
      obj.body_motions(3).coefs = cat(3, zeros(6,1,3),reshape(pelvis_target_xyzexpmap,[6,1,1,]));
      obj.body_motions(3).in_floating_base_nullspace = false(1, 2);

      obj.qtraj = x0(1:nq);
      obj.comtraj = comgoal;
      obj.gain_set = 'standing';
    end

    function obj = fromBipedFootstepPlan(footstep_plan, biped, x0, zmp_options)
      if nargin < 4
        zmp_options = struct();
      end
      for j = 1:length(footstep_plan.footsteps)
        footstep_plan.footsteps(j).walking_params = applyDefaults(struct(footstep_plan.footsteps(j).walking_params),...
          biped.default_walking_params);
      end
      [zmp_knots, foot_motion_data] = biped.planZMPTraj(x0(1:biped.getNumPositions()), footstep_plan.footsteps, zmp_options);
      obj = QPLocomotionPlanSettings.fromBipedFootAndZMPKnots(foot_motion_data, zmp_knots, biped, x0);
    end

    function obj = fromBipedFootAndZMPKnots(foot_motion_data, zmp_knots, biped, x0, options)
      if nargin < 5
        options = struct();
      end
      options = applyDefaults(options, struct('pelvis_height_above_sole', biped.default_walking_params.pelvis_height_above_foot_sole,...
        'pelvis_height_transition_knot',1));

      obj = QPLocomotionPlanSettings(biped);
      obj.x0 = x0;
      arm_inds = biped.findPositionIndices('arm');
      obj.qtraj(arm_inds) = x0(arm_inds);
      % obj.qtraj = x0(1:biped.getNumPositions());

      [obj.supports, obj.support_times] = QPLocomotionPlanSettings.getSupports(zmp_knots);
      obj.zmptraj = QPLocomotionPlanSettings.getZMPTraj(zmp_knots);
      [~, obj.V, obj.comtraj, LIP_height] = biped.planZMPController(obj.zmptraj, obj.x0, options);
      obj.D_control = -biped.default_walking_params.nominal_LIP_COM_height / obj.g * eye(2);
      obj.zmp_data.D = -LIP_height / obj.g * eye(2);
      pelvis_motion_data = biped.getPelvisMotionForWalking(x0, foot_motion_data, obj.supports, obj.support_times, options);
      obj.body_motions = [foot_motion_data, pelvis_motion_data];

      obj.duration = obj.support_times(end)-obj.support_times(1)-0.001;
      if isa(obj.V.S, 'ConstantTrajectory')
        obj.V.S = fasteval(obj.V.S, 0);
      end
      obj.gain_set = 'walking';
      obj.use_plan_shift = true;
    end

    function obj = fromQuasistaticQTraj(biped, qtraj, options)
      if nargin < 3
        options = struct();
      end
      options = applyDefaults(options, struct('bodies_to_track', [biped.findLinkId('pelvis'),...
                                                                  biped.foot_body_id.right,...
                                                                  biped.foot_body_id.left],...
                                              'quat_task_to_world',repmat([1;0;0;0],1,3),...
                                              'translation_task_to_world',zeros(3,3),...
                                              'bodies_to_control_when_in_contact', biped.findLinkId('pelvis'),...
                                              'is_quasistatic',false,...
                                              'supports', RigidBodySupportState(biped, [biped.foot_body_id.right, biped.foot_body_id.left]),...
                                              'support_times',[0, inf],...
                                              'gain_set', 'manip'));

      num_bodies_to_track = length(options.bodies_to_track);
      sizecheck(options.quat_task_to_world,[4,num_bodies_to_track]);
      sizecheck(options.translation_task_to_world,[3,num_bodies_to_track]);
      
      if(~isfield(options,'zero_final_acceleration'))
        options.zero_final_acceleration = false;
      end
      % handle the case where qtraj is a constant trajectory
      if isa(qtraj,'ConstantTrajectory')
        q0 = qtraj.eval(0);
        qtraj = PPTrajectory(zoh([0, inf], [q0, q0]));
      end
      ts = qtraj.getBreaks();
      if(options.zero_final_acceleration)
        % Append a zero-order-hold trajectory at the end
        qtraj_pp = qtraj.pp;
        
        ts = [ts ts(end)+0.05];
        qtraj_coefs = reshape(qtraj_pp.coefs,[qtraj_pp.dim,qtraj_pp.pieces,qtraj_pp.order]);
        qtraj_coefs = cat(2,qtraj_coefs,reshape([zeros(qtraj_pp.dim,qtraj_pp.order-1) qtraj_coefs(:,end,end)],[qtraj_pp.dim,1,qtraj_pp.order]));
        qtraj_pp = mkpp(ts,reshape(qtraj_coefs,[],qtraj_pp.order),qtraj_pp.dim);
        qtraj = PPTrajectory(qtraj_pp);
      end
      q0 = qtraj.eval(qtraj.tspan(1));
      x0 = [q0; zeros(biped.getNumVelocities(), 1)];
      obj = QPLocomotionPlanSettings(biped);
      obj.x0 = x0;
      obj.qtraj = qtraj;
      obj.duration = obj.qtraj.tspan(end) - obj.qtraj.tspan(1);
      obj.support_times = options.support_times;
      obj.supports = options.supports;
      obj.is_quasistatic = options.is_quasistatic;
      obj.gain_set = options.gain_set;

      obj = obj.setCOMTraj();
      if ~obj.is_quasistatic
        support_state = obj.supports(1);
        for j = 1:length(obj.supports)
          if any(obj.supports(j).bodies ~= support_state.bodies)
            error('We don''t know how to construct non-quasistatic manipulation plans in which the active supports change. Try going slowly and setting options.is_quasistatic to true, or just make a walking plan.')
          end
        end
        active_contact_pts = zeros(3,0);
        kinsol = obj.robot.doKinematics(q0);
        for j = 1:length(support_state.bodies)
          active_contact_pts = [active_contact_pts, obj.robot.forwardKin(kinsol, support_state.bodies(j), support_state.contact_pts{j}, 0)];
        end
        comgoal = mean(active_contact_pts(1:2,:), 2);
        obj.zmptraj = comgoal;
<<<<<<< HEAD
        [~, obj.V, ~, LIP_height] = obj.robot.planZMPController(comgoal, x0(1:obj.robot.getNumPositions()));
        obj.zmp_data.D = -LIP_height / obj.g * eye(2);
        obj.D_control = obj.zmp_data.D;
=======
        obj.zmp_final = obj.zmptraj;
        [~, obj.V, ~, obj.LIP_height] = obj.robot.planZMPController(comgoal, x0(1:obj.robot.getNumPositions()));
      else
        % We can just use a comgoal of [0;0] here because for the quasistatic solution, it has no effect on V
        [~, obj.V, ~, obj.LIP_height] = obj.robot.planZMPController([0;0], x0(1:obj.robot.getNumPositions()));
        obj.zmptraj = obj.comtraj;
        obj.zmp_final = obj.zmptraj.eval(obj.zmptraj.tspan(end));
>>>>>>> c0c7553f
      end

      for j = 1:num_bodies_to_track
        if options.bodies_to_track(j) == biped.findLinkId('r_hand')
          obj.constrained_dofs = setdiff(obj.constrained_dofs, findPositionIndices(obj.robot,'r_arm'));
        elseif options.bodies_to_track(j) == biped.findLinkId('l_hand')
          obj.constrained_dofs = setdiff(obj.constrained_dofs, findPositionIndices(obj.robot,'l_arm'));
        end
      end
      
      body_poses = zeros([7, length(ts), num_bodies_to_track]);
      body_velocity = zeros([7,length(ts), num_bodies_to_track]);
      body_xyzexpmap = zeros([6, length(ts), num_bodies_to_track]);
      body_xyzexpmap_dot = zeros([6, length(ts), num_bodies_to_track]);
      body_R_world_to_task = zeros(3, 3, num_bodies_to_track);
      body_translation_world_to_task = zeros(3, num_bodies_to_track);
      for i = 1:length(options.bodies_to_track)
        body_R_world_to_task(:,:,i) = quat2rotmat(quatConjugate(options.quat_task_to_world(:,i)));
        body_translation_world_to_task(:,i) = -body_R_world_to_task(:,:,i)*options.translation_task_to_world(:,i);
      end
      
      for i = 1:numel(ts)
        qi = qtraj.eval(ts(i));
        vi = qtraj.deriv(ts(i));
        kinsol = doKinematics(obj.robot,qi);
        for j = 1:num_bodies_to_track
          [body_poses(:,i,j),Jij] = obj.robot.forwardKin(kinsol, options.bodies_to_track(j), [0;0;0], 2);
          body_velocity(:,i,j) = Jij*vi;
          body_poses(1:3,i,j) = body_R_world_to_task(:,:,j)*body_poses(1:3,i,j)+body_translation_world_to_task(:,j);
          body_poses(4:7,i,j) = quatProduct(quatConjugate(options.quat_task_to_world(:,j)),body_poses(4:7,i,j));
          body_velocity(1:3,i,j) = body_R_world_to_task(:,:,j)*body_velocity(1:3,i,j);
          body_velocity(4:7,i,j) = quatProduct(quatConjugate(options.quat_task_to_world(:,j)),body_velocity(4:7,i,j));
          body_xyzexpmap(1:3,i,j) = body_poses(1:3,i,j);
          body_xyzexpmap_dot(1:3,i,j) = body_velocity(1:3,i,j);
        end
      end
      for j = 1:num_bodies_to_track
        [body_xyzexpmap(4:6,:,j),body_xyzexpmap_dot(4:6,:,j)] = quat2expmapSequence(body_poses(4:7,:,j),body_velocity(4:7,:,j));
      end

      obj.body_motions = BodyMotionData.empty();
      for j = 1:numel(options.bodies_to_track)
        obj.body_motions(j) = BodyMotionData.from_body_xyzexp_and_xyzexpdot(options.bodies_to_track(j), ts, body_xyzexpmap(:,:,j), body_xyzexpmap_dot(:,:,j));
        obj.body_motions(j).quat_task_to_world = options.quat_task_to_world(:,j);
        obj.body_motions(j).translation_task_to_world = options.translation_task_to_world(:,j);
        if ismember(options.bodies_to_track(j), options.bodies_to_control_when_in_contact)
          obj.body_motions(j).control_pose_when_in_contact = true(1, numel(obj.body_motions(j).ts));
        end
      end

    end

    function [supports, support_times] = getSupports(zmp_knots)
      supports = [zmp_knots.supp];
      support_times = [zmp_knots.t];
    end

    function zmptraj = getZMPTraj(zmp_knots)
      zmptraj = PPTrajectory(foh([zmp_knots.t], [zmp_knots.zmp]));
      zmptraj = setOutputFrame(zmptraj, SingletonCoordinateFrame('desiredZMP',2,'z',{'x_zmp','y_zmp'}));
    end
  end
  
  methods (Static, Access=private)
    function zmp_data = defaultZMPData()
      zmp_data = struct('A',  [zeros(2),eye(2); zeros(2,4)],... % COM state map 4x4
        'B', [zeros(2); eye(2)],... % COM input map 4x2
        'C', [eye(2),zeros(2)],... % ZMP state-output map 2x4
        'u0', zeros(2,1),... % nominal input 2x1
        'R', zeros(2),... % input LQR cost 2x2
        'Qy', eye(2));
    end
  end
end<|MERGE_RESOLUTION|>--- conflicted
+++ resolved
@@ -298,19 +298,15 @@
         end
         comgoal = mean(active_contact_pts(1:2,:), 2);
         obj.zmptraj = comgoal;
-<<<<<<< HEAD
         [~, obj.V, ~, LIP_height] = obj.robot.planZMPController(comgoal, x0(1:obj.robot.getNumPositions()));
         obj.zmp_data.D = -LIP_height / obj.g * eye(2);
         obj.D_control = obj.zmp_data.D;
-=======
-        obj.zmp_final = obj.zmptraj;
-        [~, obj.V, ~, obj.LIP_height] = obj.robot.planZMPController(comgoal, x0(1:obj.robot.getNumPositions()));
       else
-        % We can just use a comgoal of [0;0] here because for the quasistatic solution, it has no effect on V
-        [~, obj.V, ~, obj.LIP_height] = obj.robot.planZMPController([0;0], x0(1:obj.robot.getNumPositions()));
+        % We can just use a comgoal of [0;0] here because, for the quasistatic solution, it has no effect on V
+        [~, obj.V, ~, LIP_height] = obj.robot.planZMPController([0;0], x0(1:obj.robot.getNumPositions()));
         obj.zmptraj = obj.comtraj;
-        obj.zmp_final = obj.zmptraj.eval(obj.zmptraj.tspan(end));
->>>>>>> c0c7553f
+        obj.zmp_data.D = -LIP_height / obj.g * eye(2);
+        obj.D_control = obj.zmp_data.D;
       end
 
       for j = 1:num_bodies_to_track
